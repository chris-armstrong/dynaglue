{
  "$schema": "https://json.schemastore.org/package.json",
  "name": "dynaglue",
<<<<<<< HEAD
  "version": "2.1.0",
=======
  "version": "2.0.3",
>>>>>>> 3fbc4935
  "description": "dynaglue",
  "main": "dist/index.js",
  "types": "dist/index.d.ts",
  "scripts": {
    "compile:build": "tsup src/index.ts -d dist --dts --format esm,cjs --platform node --target node16",
    "build": "run-p compile:build",
    "prepublishOnly": "npm run build",
    "doc": "typedoc --tsconfig tsconfig.json src/index.ts",
    "lint": "eslint '**/*.ts'",
    "test": "jest",
    "test-local": "LOCAL_DYNAMODB_ENDPOINT=http://localhost:8000 npm run test",
    "prettier:check": "prettier -c **/*.ts",
    "prettier:write": "prettier --write **/*.ts",
    "test:watch": "jest --watch"
  },
  "engines": {
    "node": ">=16"
  },
  "author": "Chris Armstrong",
  "license": "Apache-2.0",
  "devDependencies": {
    "@aws-sdk/client-dynamodb": "^3.50.0",
    "@aws-sdk/util-dynamodb": "^3.50.0",
    "@swc/core": "^1.3.67",
    "@swc/jest": "^0.2.26",
    "@typescript-eslint/eslint-plugin": "^5.61.0",
    "@typescript-eslint/parser": "^5.61.0",
    "dynalite": "^3.2.1",
    "esbuild": "^0.16.13",
    "esbuild-node-externals": "^1.4.1",
    "eslint": "^8.44.0",
    "jest": "^29.6.0",
    "jest-dynalite": "^3.4.1",
    "npm-run-all": "^4.1.5",
    "prettier": "^2.3.2",
    "ts-node": "^8.10.2",
    "tsup": "^7.1.0",
    "typedoc": "^0.24.8",
    "typescript": "~4.8.4"
  },
  "peerDependencies": {
    "@aws-sdk/client-dynamodb": "^3.50.0",
    "@aws-sdk/util-dynamodb": "^3.50.0"
  },
  "dependencies": {
    "@types/debug": "^4.1.7",
    "@types/jest": "^29.5.2",
    "@types/lodash": "^4.14.172",
    "@types/node": "^12.20.21",
    "@types/object-hash": "^3.0.6",
    "@types/validator": "^13.6.3",
    "@types/verror": "^1.10.5",
    "debug": "^4.3.4",
    "lodash": "^4.17.21",
    "object-hash": "^3.0.0",
    "validator": "^13.6.0",
    "verror": "^1.10.0"
  },
  "repository": {
    "url": "https://github.com/chris-armstrong/dynaglue.git"
  },
  "prettier": {
    "trailingComma": "es5",
    "tabWidth": 2,
    "semi": true,
    "singleQuote": true
  }
}<|MERGE_RESOLUTION|>--- conflicted
+++ resolved
@@ -1,11 +1,7 @@
 {
   "$schema": "https://json.schemastore.org/package.json",
   "name": "dynaglue",
-<<<<<<< HEAD
-  "version": "2.1.0",
-=======
   "version": "2.0.3",
->>>>>>> 3fbc4935
   "description": "dynaglue",
   "main": "dist/index.js",
   "types": "dist/index.d.ts",
