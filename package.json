{
  "$schema": "https://json.schemastore.org/package.json",
  "name": "dynaglue",
<<<<<<< HEAD
  "version": "1.2.0-alpha.3",
=======
  "version": "2.0.1",
>>>>>>> 8ac06e9e
  "description": "dynaglue",
  "main": "dist/index.js",
  "types": "dist/index.d.ts",
  "scripts": {
    "compile:build": "tsup src/index.ts -d dist --dts --format esm,cjs --platform node --target node16",
    "build": "run-p compile:build",
    "prepublishOnly": "npm run build",
    "doc": "typedoc --tsconfig tsconfig.json src/index.ts",
    "lint": "eslint '**/*.ts'",
    "test": "jest",
    "test-local": "LOCAL_DYNAMODB_ENDPOINT=http://localhost:8000 npm run test",
    "prettier:check": "prettier -c **/*.ts",
    "prettier:write": "prettier --write **/*.ts",
    "test:watch": "jest --watch"
  },
  "engines": {
    "node": ">=16"
  },
  "author": "Chris Armstrong",
  "license": "Apache-2.0",
  "devDependencies": {
    "@aws-sdk/client-dynamodb": "^3.50.0",
    "@aws-sdk/util-dynamodb": "^3.50.0",
    "@swc/core": "^1.3.67",
    "@swc/jest": "^0.2.26",
    "@typescript-eslint/eslint-plugin": "^5.61.0",
    "@typescript-eslint/parser": "^5.61.0",
    "dynalite": "^3.2.1",
    "esbuild": "^0.16.13",
    "esbuild-node-externals": "^1.4.1",
    "eslint": "^8.44.0",
    "jest": "^29.6.0",
    "jest-dynalite": "^3.4.1",
    "npm-run-all": "^4.1.5",
    "prettier": "^2.3.2",
    "ts-node": "^8.10.2",
    "tsup": "^7.1.0",
    "typedoc": "^0.24.8",
    "typescript": "~4.8.4"
  },
  "peerDependencies": {
    "@aws-sdk/client-dynamodb": "^3.50.0",
    "@aws-sdk/util-dynamodb": "^3.50.0"
  },
  "dependencies": {
    "@types/debug": "^4.1.7",
    "@types/jest": "^29.5.2",
    "@types/lodash": "^4.14.172",
    "@types/node": "^12.20.21",
    "@types/object-hash": "^3.0.6",
    "@types/validator": "^13.6.3",
    "@types/verror": "^1.10.5",
    "debug": "^4.3.4",
    "lodash": "^4.17.21",
    "object-hash": "^3.0.0",
    "validator": "^13.6.0",
    "verror": "^1.10.0"
  },
  "repository": {
    "url": "https://github.com/chris-armstrong/dynaglue.git"
  },
  "prettier": {
    "trailingComma": "es5",
    "tabWidth": 2,
    "semi": true,
    "singleQuote": true
  }
}<|MERGE_RESOLUTION|>--- conflicted
+++ resolved
@@ -1,11 +1,7 @@
 {
   "$schema": "https://json.schemastore.org/package.json",
   "name": "dynaglue",
-<<<<<<< HEAD
-  "version": "1.2.0-alpha.3",
-=======
-  "version": "2.0.1",
->>>>>>> 8ac06e9e
+  "version": "2.1.0",
   "description": "dynaglue",
   "main": "dist/index.js",
   "types": "dist/index.d.ts",
